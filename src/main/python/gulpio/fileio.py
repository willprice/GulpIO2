#!/usr/bin/env python

import os
import cv2
import pickle
import json
import glob
import numpy as np

from abc import ABC, abstractmethod
from concurrent.futures import ProcessPoolExecutor
from contextlib import contextmanager
from PIL import Image
from collections import namedtuple, OrderedDict
from tqdm import tqdm

from .utils import ensure_output_dir_exists


ImgInfo = namedtuple('ImgInfo', ['loc',
                                 'pad',
                                 'length'])


class AbstractSerializer(ABC):  # pragma: no cover

    @abstractmethod
    def load(self, file_name):
        pass

    @abstractmethod
    def dump(self, thing, file_name):
        pass


class PickleSerializer(AbstractSerializer):

    def load(self, file_name):
        with open(file_name, 'rb') as file_pointer:
            return pickle.load(file_pointer)

    def dump(self, thing, file_name):
        with open(file_name, 'wb') as file_pointer:
            pickle.dump(thing, file_pointer)


class JSONSerializer(AbstractSerializer):

    def load(self, file_name):
        with open(file_name, 'r') as file_pointer:
            return json.load(file_pointer, object_pairs_hook=OrderedDict)

    def dump(self, thing, file_name):
        with open(file_name, 'w') as file_pointer:
            json.dump(thing, file_pointer)


pickle_serializer = PickleSerializer()
json_serializer = JSONSerializer()


def extract_input_for_getitem(element):
    if isinstance(element, tuple) and len(element) == 2:
        id_, slice_ = element
    elif isinstance(element, (int, str)):
        id_, slice_ = element, None
    else:
        raise TypeError("Undefined input type! id or (id, slice) expected")
    id_ = str(id_)
    return id_, slice_


class GulpDirectory(object):
    """ Represents a directory containing *.gulp and *.gmeta files.

    Args:
        output_dir: (str) path to the directory containing the files.
    """

    def __init__(self, output_dir):
        self.output_dir = output_dir
        self.all_meta_dicts = [c.meta_dict for c in self.chunks()]
        self.chunk_lookup = {}
        for chunk_id, meta_dict in zip(self._chunk_ids(), self.all_meta_dicts):
            for id_ in meta_dict:
                self.chunk_lookup[id_] = chunk_id
        self.merged_meta_dict = {}
        for d in self.all_meta_dicts:
            for k in d.keys():
                assert k not in self.merged_meta_dict, "Duplicate id detected {}".format(k)
            else:
                self.merged_meta_dict.update(d)

    def chunks(self):
        """ Return a generator over existing GulpChunk objects which are ready
        to be opened and read from. """
        return ((GulpChunk(*paths) for paths in self._existing_file_paths()))

    def new_chunks(self, total_new_chunks):
        """ Return a generator over freshly setup GulpChunk objects which are ready
        to be opened and written to.

        Args:
            total_new_chunks: (int) the total number of new chunks to setup
        """
        return ((GulpChunk(*paths) for paths in
                 self._allocate_new_file_paths(total_new_chunks)))

    def __getitem__(self, element):
        id_, _ = extract_input_for_getitem(element)
        chunk_id = self.chunk_lookup[id_]
        gulp_chunk = GulpChunk(*self._initialize_filenames(chunk_id))
        with gulp_chunk.open():
            return gulp_chunk[element]

    def _find_existing_data_paths(self):
        return sorted(glob.glob(os.path.join(self.output_dir, 'data*.gulp')))

    def _find_existing_meta_paths(self):
        return sorted(glob.glob(os.path.join(self.output_dir, 'meta*.gmeta')))

    def _existing_file_paths(self):
        data_paths = self._find_existing_data_paths()
        meta_paths = self._find_existing_meta_paths()
        assert len(data_paths) == len(meta_paths)
        return zip(data_paths, meta_paths)

    def _find_ids_from_paths(self, paths):
        return [int(p.split('_')[-1].split('.')[0]) for p in paths]

    def _chunk_ids(self):
        data_paths = self._find_existing_data_paths()
        meta_paths = self._find_existing_meta_paths()
        data_ids = self._find_ids_from_paths(data_paths)
        meta_ids = self._find_ids_from_paths(meta_paths)
        assert data_ids == meta_ids
        return data_ids

    def _next_chunk_id(self):
        existing_chunk_ids = self._chunk_ids()
        next_chunk_id = 0
        if len(existing_chunk_ids) > 0:
            next_chunk_id = max([int(i) for i in existing_chunk_ids]) + 1
        return next_chunk_id

    def _allocate_new_file_paths(self, total_new_chunks):
        next_chunk_id = self._next_chunk_id()
        return [self._initialize_filenames(i)
                for i in range(next_chunk_id,
                               next_chunk_id + total_new_chunks)]

    def _initialize_filenames(self, chunk_id):
        data_file_path = os.path.join(
            self.output_dir, 'data_{}.gulp'.format(chunk_id))
        meta_file_path = os.path.join(
            self.output_dir, 'meta_{}.gmeta'.format(chunk_id))
        return data_file_path, meta_file_path


class GulpChunk(object):

    def __init__(self, data_file_path, meta_file_path,
                 serializer=json_serializer):
        self.serializer = serializer
        self.data_file_path = data_file_path
        self.meta_file_path = meta_file_path
        self.meta_dict = self._get_or_create_dict()
        self.fp = None

    def __contains__(self, id_):
        return self._get_frame_infos(id_)

    def __getitem__(self, element):
        id_, slice_ = extract_input_for_getitem(element)
        return self.read_frames(id_, slice_)

    def __iter__(self):
        return self.iter_all()

    def _get_frame_infos(self, id_):
        id_ = str(id_)
        if id_ in self.meta_dict:
            return ([ImgInfo(*info)
                     for info in self.meta_dict[id_]['frame_info']],
                    dict(self.meta_dict[id_]['meta_data'][0]))

    def _get_or_create_dict(self):
        if os.path.exists(self.meta_file_path):
            return self.serializer.load(self.meta_file_path)
        else:
            return OrderedDict()

    @staticmethod
    def _default_factory():
        return OrderedDict([('frame_info', []), ('meta_data', [])])

    @staticmethod
    def _pad_image(number):
        return (4 - (number % 4)) % 4

    def append_meta(self, id_, meta_data):
        id_ = str(id_)
        if id_ not in self.meta_dict:  # implements an OrderedDefaultDict
            self.meta_dict[id_] = self._default_factory()
        self.meta_dict[id_]['meta_data'].append(meta_data)

    def write_frame(self, id_, image):
        loc = self.fp.tell()
        img_str = cv2.imencode('.jpg', image)[1].tostring()
        pad = self._pad_image(len(img_str))
        record = img_str.ljust(len(img_str) + pad, b'\0')
        img_info = ImgInfo(loc=loc,
                           length=len(record),
                           pad=pad)
        id_ = str(id_)
        if id_ not in self.meta_dict:  # implements an OrderedDefaultDict
            self.meta_dict[id_] = self._default_factory()
        self.meta_dict[id_]['frame_info'].append(img_info)
        self.fp.write(record)

    def write_frames(self, id_, frames):
        for frame in frames:
            self.write_frame(id_, frame)

    @contextmanager
    def open(self, flag='rb'):
        if flag in ['wb', 'rb', 'ab']:
            self.fp = open(self.data_file_path, flag)
        else:
            m = "This file does not support the mode: '{}'".format(flag)
            raise NotImplementedError(m)
        yield
        if flag in ['wb', 'ab']:
            self.flush()
        self.fp.close()

    def flush(self):
        self.fp.flush()
        self.serializer.dump(self.meta_dict, self.meta_file_path)

<<<<<<< HEAD
    def append_meta(self, id_, meta_data):
        if str(id_) not in self.meta_dict:  # implements an OrderedDefaultDict
            self.meta_dict[str(id_)] = self.default_factory()
        self.meta_dict[str(id_)]['meta_data'].append(meta_data)

    @staticmethod
    def pad_image(number):
        return (4 - (number % 4)) % 4

    def write_frame(self, id_, image):
        loc = self.fp.tell()
        try:
            img_str = cv2.imencode('.jpg', image)[1].tostring()
        except cv2.error as e:
            raise RuntimeError("Encoding error for data-id: {}".format(id_))
        pad = self.pad_image(len(img_str))
        record = img_str.ljust(len(img_str) + pad, b'\0')
        img_info = ImgInfo(loc=loc,
                           length=len(record),
                           pad=pad)
        if str(id_) not in self.meta_dict:
            self.meta_dict[str(id_)] = self.default_factory()
        self.meta_dict[str(id_)]['frame_info'].append(img_info)
        self.fp.write(record)

    def id_in_chunk(self, id_):
        if self.retrieve_meta_infos(id_):
            return True
        return False

    def retrieve_meta_infos(self, id_):
        if str(id_) in self.meta_dict:
            return ([ImgInfo(*info)
                     for info in self.meta_dict[str(id_)]['frame_info']],
                    dict(self.meta_dict[str(id_)]['meta_data'][0]))

    def __getitem__(self, element):
        id_, slice_ = extract_input_for_getitem(element)
        return self.read_frames(id_, slice_)
=======
    def append(self, id_, meta_data, frames):
        self.append_meta(id_, meta_data)
        self.write_frames(id_, frames)
>>>>>>> 84cea1ec

    def read_frames(self, id_, slice_=None):
        frame_infos, meta_data = self._get_frame_infos(id_)
        frames = []
        slice_element = slice_ or slice(0, len(frame_infos))

        def extract_frame(frame_info):
            self.fp.seek(frame_info.loc)
            record = self.fp.read(frame_info.length)
            img_str = record[:len(record)-frame_info.pad]
            nparr = np.fromstring(img_str, np.uint8)
            img = cv2.imdecode(nparr, cv2.IMREAD_COLOR)
            img = cv2.cvtColor(img, cv2.COLOR_BGR2RGB)
            return img
        frames = [Image.fromarray(extract_frame(frame_info))
                  for frame_info in frame_infos[slice_element]]
        return frames, meta_data

    def iter_all(self, accepted_ids=None, shuffle=False):
        ids = self.meta_dict.keys()

        if accepted_ids is not None:
            intersection = list(set(ids) & set(accepted_ids))
            ids = [id_ for id_ in ids if id_ in intersection]

        if shuffle:
            ids = list(ids)
            np.random.shuffle(ids)

        for id_ in ids:
            frames, meta = self.read_frames(id_)
            yield frames, meta


class ChunkWriter(object):

    def __init__(self, adapter):
        self.adapter = adapter

    def write_chunk(self, input_chunk, input_slice):
        with input_chunk.open('wb'):
            for video in self.adapter.iter_data(input_slice):
                id_ = video['id']
                meta_data = video['meta']
                frames = video['frames']
                if len(frames) > 0:
                    input_chunk.append(id_, meta_data, frames)
                else:
                    print("Failed to write video with id: {}; no frames"
                          .format(id_))


def calculate_chunk_slices(videos_per_chunk, num_videos):
    assert videos_per_chunk > 0
    assert num_videos > 0
    return [slice(i, min(i + videos_per_chunk, num_videos))
            for i in range(0, num_videos, videos_per_chunk)]


class GulpIngestor(object):

    def __init__(self, adapter, output_folder, videos_per_chunk, num_workers):
        assert int(num_workers) > 0
        self.adapter = adapter
        self.output_folder = output_folder
        self.videos_per_chunk = int(videos_per_chunk)
        self.num_workers = int(num_workers)

    def __call__(self):
        ensure_output_dir_exists(self.output_folder)
        chunk_slices = calculate_chunk_slices(self.videos_per_chunk,
                                              len(self.adapter))
        gulp_directory = GulpDirectory(self.output_folder)
        new_chunks = gulp_directory.new_chunks(len(chunk_slices))
        chunk_writer = ChunkWriter(self.adapter)
        with ProcessPoolExecutor(max_workers=self.num_workers) as executor:
            result = executor.map(chunk_writer.write_chunk,
                                  new_chunks,
                                  chunk_slices)
            for r in tqdm(result,
                          desc='Chunks finished',
                          unit='chunk',
                          dynamic_ncols=True,
                          total=len(chunk_slices)):
                pass<|MERGE_RESOLUTION|>--- conflicted
+++ resolved
@@ -238,51 +238,9 @@
         self.fp.flush()
         self.serializer.dump(self.meta_dict, self.meta_file_path)
 
-<<<<<<< HEAD
-    def append_meta(self, id_, meta_data):
-        if str(id_) not in self.meta_dict:  # implements an OrderedDefaultDict
-            self.meta_dict[str(id_)] = self.default_factory()
-        self.meta_dict[str(id_)]['meta_data'].append(meta_data)
-
-    @staticmethod
-    def pad_image(number):
-        return (4 - (number % 4)) % 4
-
-    def write_frame(self, id_, image):
-        loc = self.fp.tell()
-        try:
-            img_str = cv2.imencode('.jpg', image)[1].tostring()
-        except cv2.error as e:
-            raise RuntimeError("Encoding error for data-id: {}".format(id_))
-        pad = self.pad_image(len(img_str))
-        record = img_str.ljust(len(img_str) + pad, b'\0')
-        img_info = ImgInfo(loc=loc,
-                           length=len(record),
-                           pad=pad)
-        if str(id_) not in self.meta_dict:
-            self.meta_dict[str(id_)] = self.default_factory()
-        self.meta_dict[str(id_)]['frame_info'].append(img_info)
-        self.fp.write(record)
-
-    def id_in_chunk(self, id_):
-        if self.retrieve_meta_infos(id_):
-            return True
-        return False
-
-    def retrieve_meta_infos(self, id_):
-        if str(id_) in self.meta_dict:
-            return ([ImgInfo(*info)
-                     for info in self.meta_dict[str(id_)]['frame_info']],
-                    dict(self.meta_dict[str(id_)]['meta_data'][0]))
-
-    def __getitem__(self, element):
-        id_, slice_ = extract_input_for_getitem(element)
-        return self.read_frames(id_, slice_)
-=======
     def append(self, id_, meta_data, frames):
         self.append_meta(id_, meta_data)
         self.write_frames(id_, frames)
->>>>>>> 84cea1ec
 
     def read_frames(self, id_, slice_=None):
         frame_infos, meta_data = self._get_frame_infos(id_)
