#!/usr/bin/env python

import os
import re
import cv2
import pickle
import json
import glob
import numpy as np

from abc import ABC, abstractmethod
from concurrent.futures import ProcessPoolExecutor
from contextlib import contextmanager
from collections import namedtuple, OrderedDict

from tqdm import tqdm


ImgInfo = namedtuple('ImgInfo', ['loc',
                                 'pad',
                                 'length'])


class AbstractSerializer(ABC):  # pragma: no cover

    @abstractmethod
    def load(self, file_name):
        pass

    @abstractmethod
    def dump(self, thing, file_name):
        pass


class PickleSerializer(AbstractSerializer):

    def load(self, file_name):
        with open(file_name, 'rb') as file_pointer:
            return pickle.load(file_pointer)

    def dump(self, thing, file_name):
        with open(file_name, 'wb') as file_pointer:
            pickle.dump(thing, file_pointer)


class JSONSerializer(AbstractSerializer):

    def load(self, file_name):
        with open(file_name, 'r') as file_pointer:
            return json.load(file_pointer, object_pairs_hook=OrderedDict)

    def dump(self, thing, file_name):
        with open(file_name, 'w') as file_pointer:
            json.dump(thing, file_pointer)


pickle_serializer = PickleSerializer()
json_serializer = JSONSerializer()


def extract_input_for_getitem(element):
    if isinstance(element, tuple) and len(element) == 2:
        id_, slice_ = element
    elif isinstance(element, (int, str)):
        id_, slice_ = element, None
    else:
        raise TypeError("Undefined input type! id or (id, slice) expected")
    id_ = str(id_)
    return id_, slice_


class GulpDirectory(object):
    """ Represents a directory containing *.gulp and *.gmeta files.

    Parameters
    ----------
    output_dir: (str)
        Path to the directory containing the files.

    Attributes
    ----------
    all_meta_dicts: (list of dicts)
        All meta dicts from all chunks as a list.
    chunk_lookup: (dict: int -> str)
        Mapping element id to chunk index.
    chunk_objs_lookup: (dict: int -> GulpChunk)
        Mapping element id to chunk index.
    merged_meta_dict: (dict: id -> meta dict)
        all meta dicts merged

    """

    def __init__(self, output_dir):
        self.output_dir = output_dir
        self.chunk_objs_lookup = OrderedDict(zip(self._chunk_ids(), self._chunks()))
        self.all_meta_dicts = [c.meta_dict for c in self.chunk_objs_lookup.values()]
        self.num_chunks = len(self.chunk_objs_lookup)
        self.chunk_lookup = {}
        for chunk_id, chunk in self.chunk_objs_lookup.items():
            for id_ in chunk.meta_dict:
                self.chunk_lookup[id_] = chunk_id
        self.merged_meta_dict = {}
        for d in self.all_meta_dicts:
            for k in d.keys():
                assert k not in self.merged_meta_dict,\
                    "Duplicate id detected {}".format(k)
            else:
                self.merged_meta_dict.update(d)

    def __iter__(self):
        return iter(self.chunk_objs_lookup.values())

    def chunks(self):
        """ Return a generator over existing GulpChunk objects which are ready
        to be opened and read from. """
        return self.__iter__()

    def _chunks(self):
        return (GulpChunk(*paths) for paths in self._existing_file_paths())

    def new_chunks(self, total_new_chunks):
        """ Return a generator over freshly setup GulpChunk objects which are ready
        to be opened and written to.

        Parameters
        ----------
        total_new_chunks: (int)
            The total number of new chunks to initialize.
        """
        return ((GulpChunk(*paths) for paths in
                 self._allocate_new_file_paths(total_new_chunks)))

    def __getitem__(self, element):
        id_, _ = extract_input_for_getitem(element)
        chunk_id = self.chunk_lookup[id_]
        gulp_chunk = self.chunk_objs_lookup[chunk_id]
        with gulp_chunk.open():
            return gulp_chunk[element]

    def _find_existing_data_paths(self):
        return sorted(glob.glob(os.path.join(self.output_dir, 'data*.gulp')))

    def _find_existing_meta_paths(self):
        return sorted(glob.glob(os.path.join(self.output_dir, 'meta*.gmeta')))

    def _load_label_dict(self):
        return json.load(open(os.path.join(self.output_dir, 'label2idx.json'),
                              'rb'))

    def _existing_file_paths(self):
        data_paths = self._find_existing_data_paths()
        meta_paths = self._find_existing_meta_paths()
        assert len(data_paths) == len(meta_paths)
        return zip(data_paths, meta_paths)

    def _find_ids_from_paths(self, paths):
        return [int(re.findall(r'\d+', os.path.basename(p))[0]) for p in paths]

    def _chunk_ids(self):
        data_paths = self._find_existing_data_paths()
        meta_paths = self._find_existing_meta_paths()
        data_ids = self._find_ids_from_paths(data_paths)
        meta_ids = self._find_ids_from_paths(meta_paths)
        assert data_ids == meta_ids
        return data_ids

    def _next_chunk_id(self):
        existing_chunk_ids = self._chunk_ids()
        next_chunk_id = 0
        if len(existing_chunk_ids) > 0:
            next_chunk_id = max([int(i) for i in existing_chunk_ids]) + 1
        return next_chunk_id

    def _allocate_new_file_paths(self, total_new_chunks):
        next_chunk_id = self._next_chunk_id()
        return [self._initialize_filenames(i)
                for i in range(next_chunk_id,
                               next_chunk_id + total_new_chunks)]

    def _initialize_filenames(self, chunk_id):
        data_file_path = os.path.join(
            self.output_dir, 'data_{}.gulp'.format(chunk_id))
        meta_file_path = os.path.join(
            self.output_dir, 'meta_{}.gmeta'.format(chunk_id))
        return data_file_path, meta_file_path


class GulpChunk(object):
    """ Represents a gulp chunk on disk.

    Parameters
    ----------
    data_file_path: (str)
        Path to the *.gulp file.
    meta_file_path: (str)
        Path to the *.gmeta file.
    serializer: (subclass of AbstractSerializer)
        The type of serializer to use.

    """

    def __init__(self, data_file_path, meta_file_path,
                 serializer=json_serializer):
        self.serializer = serializer
        self.data_file_path = data_file_path
        self.meta_file_path = meta_file_path
        self.meta_dict = self._get_or_create_dict()
        self._img_info = {}
        self.fp = None

    def __contains__(self, id_):
        return str(id_) in self.meta_dict

    def __getitem__(self, element):
        id_, slice_ = extract_input_for_getitem(element)
        return self.read_frames(id_, slice_)

    def __iter__(self):
        return self.iter_all()

    def _get_frame_infos(self, id_):
        id_ = str(id_)
        if id_ in self.meta_dict:
            return (self._get_or_create_img_info(id_),
                    self._copy_meta_data(id_))

    def _copy_meta_data(self, id_):
        return dict(self.meta_dict[id_]['meta_data'][0])

    def _get_or_create_img_info(self, id_):
        if id_ not in self._img_info:
            self._img_info[id_] = [ImgInfo(*info) for info in self.meta_dict[id_]['frame_info']]
        return self._img_info[id_]

    def _get_or_create_dict(self):
        if os.path.exists(self.meta_file_path):
            return self.serializer.load(self.meta_file_path)
        else:
            return OrderedDict()

    @staticmethod
    def _default_factory():
        return OrderedDict([('frame_info', []), ('meta_data', [])])

    @staticmethod
    def _pad_image(number):
        return (4 - (number % 4)) % 4

    def _append_meta(self, id_, meta_data):
        id_ = str(id_)
        if id_ not in self.meta_dict:  # implements an OrderedDefaultDict
            self.meta_dict[id_] = self._default_factory()
        self.meta_dict[id_]['meta_data'].append(meta_data)

    def _write_frame(self, id_, image):
        loc = self.fp.tell()
        img_str = cv2.imencode('.jpg', image)[1].tostring()
        assert len(img_str) > 0
        pad = self._pad_image(len(img_str))
        record = img_str.ljust(len(img_str) + pad, b'\0')
        assert len(record) > 0
        img_info = ImgInfo(loc=loc,
                           length=len(record),
                           pad=pad)
        id_ = str(id_)
        if id_ not in self.meta_dict:  # implements an OrderedDefaultDict
            self.meta_dict[id_] = self._default_factory()
        self.meta_dict[id_]['frame_info'].append(img_info)
        self.fp.write(record)

    def _write_frames(self, id_, frames):
        for frame in frames:
            self._write_frame(id_, frame)

    @contextmanager
    def open(self, flag='rb'):
        """Open the gulp chunk for reading.

        Parameters
        ----------
        flag: (str)
            'rb': Read binary
            'wb': Write binary
            'ab': Append to binary

        Notes
        -----
        Works as a context manager but returns None.

        """
        if flag in ['wb', 'rb', 'ab']:
            self.fp = open(self.data_file_path, flag)
        else:
            m = "This file does not support the mode: '{}'".format(flag)
            raise NotImplementedError(m)
        yield
        if flag in ['wb', 'ab']:
            self.flush()
        self.fp.close()

    def flush(self):
        """Flush all buffers and write the meta file."""
        self.fp.flush()
        self.serializer.dump(self.meta_dict, self.meta_file_path)

    def append(self, id_, meta_data, frames):
        """ Append an item to the gulp.

        Parameters
        ----------
        id_ : (str)
            The ID of the item
        meta_data: (dict)
            The meta-data associated with the item.
        frames: (list of numpy arrays)
            The frames of the item as a list of numpy dictionaries consisting
            of image pixel values.

        """
        self._append_meta(id_, meta_data)
        self._write_frames(id_, frames)

    def read_frames(self, id_, slice_=None):
        """ Read frames for a single item.

        Parameters
        ----------
        id_: (str)
            The ID of the item
        slice_: (slice:
            A slice with which to select frames.
        Returns
        -------
        frames (int), meta(dict)
            The frames of the item as a list of numpy arrays consisting of
            image pixel values. And the metadata.

        """
        frame_infos, meta_data = self._get_frame_infos(id_)
        slice_element = slice_ or slice(0, len(frame_infos))

        def extract_frame(frame_info):
            self.fp.seek(frame_info.loc)
            record = self.fp.read(frame_info.length)
<<<<<<< HEAD
            img_str = record[:len(record) - frame_info.pad]
            nparr = np.fromstring(img_str, np.uint8)
=======
            img_str = record[:len(record)-frame_info.pad]
            nparr = np.frombuffer(img_str, np.uint8)
>>>>>>> 58834822
            img = cv2.imdecode(nparr, cv2.IMREAD_ANYCOLOR)
            if img.ndim > 2:
                img = cv2.cvtColor(img, cv2.COLOR_BGR2RGB)
            return img
        frames = [extract_frame(frame_info)
                  for frame_info in frame_infos[slice_element]]
        return frames, meta_data

    def iter_all(self, accepted_ids=None, shuffle=False):
        """ Iterate over all frames in the gulp.

        Parameters
        ----------
        accepted_ids: (list of str)
            A filter for accepted ids.
        shuffle: Boolean
            Shuffle the items or not.

        Returns
        -------
        iterator
            An iterator that yield a series of frames,meta tuples. See
            `read_frames` for details.
        """

        ids = self.meta_dict.keys()

        if accepted_ids is not None:
            intersection = list(set(ids) & set(accepted_ids))
            ids = [id_ for id_ in ids if id_ in intersection]

        if shuffle:
            ids = list(ids)
            np.random.shuffle(ids)

        with self.open('rb'):
            for id_ in ids:
                frames, meta = self.read_frames(id_)
                yield frames, meta


class ChunkWriter(object):
    """Can write from an adapter to a gulp chunk.

    Parameters
    ----------
    adapter: (subclass of AbstractDatasetAdapter)
       The adapter to get items from.

    """

    def __init__(self, adapter):
        self.adapter = adapter

    def write_chunk(self, output_chunk, input_slice):
        """Write from an input slice in the adapter to an output chunk.

        Parameters
        ----------
        output_chunk: (GulpChunk)
           The chunk to write to
        input_slice: (slice)
           The slice to use from the adapter.

        """
        with output_chunk.open('wb'):
            for video in self.adapter.iter_data(input_slice):
                id_ = video['id']
                meta_data = video['meta']
                frames = video['frames']
                if len(frames) > 0:
                    output_chunk.append(id_, meta_data, frames)
                else:
                    print("Failed to write video with id: {}; no frames"
                          .format(id_))


def calculate_chunk_slices(items_per_chunk, num_items):
    """Calculate slices for indexing an adapter.

    Parameters
    ----------
    items_per_chunk: (int)
        Approximate number of items per chunk.
    num_items: (int)
        Total number of items.

    Returns
    -------
    list of slices

    """
    assert items_per_chunk > 0
    assert num_items > 0
    return [slice(i, min(i + items_per_chunk, num_items))
            for i in range(0, num_items, items_per_chunk)]


class GulpIngestor(object):
    """Ingest items from an adapter into an gulp chunks.

    Parameters
    ----------
    adapter: (subclass of AbstractDatasetAdapter)
        The adapter to ingest from.
    output_folder: (str)
        The folder/directory to write to.
    videos_per_chunk: (int)
        The total number of items per chunk.
    num_workers: (int)
        The level of parallelism.

    """
    def __init__(self, adapter, output_folder, videos_per_chunk, num_workers):
        assert int(num_workers) > 0
        self.adapter = adapter
        self.output_folder = output_folder
        self.videos_per_chunk = int(videos_per_chunk)
        self.num_workers = int(num_workers)

    def __call__(self):
        os.makedirs(self.output_folder, exist_ok=True)
        chunk_slices = calculate_chunk_slices(self.videos_per_chunk,
                                              len(self.adapter))
        gulp_directory = GulpDirectory(self.output_folder)
        new_chunks = gulp_directory.new_chunks(len(chunk_slices))
        chunk_writer = ChunkWriter(self.adapter)
        with ProcessPoolExecutor(max_workers=self.num_workers) as executor:
            result = executor.map(chunk_writer.write_chunk,
                                  new_chunks,
                                  chunk_slices)
            for r in tqdm(result,
                          desc='Chunks finished',
                          unit='chunk',
                          dynamic_ncols=True,
                          total=len(chunk_slices)):
                pass<|MERGE_RESOLUTION|>--- conflicted
+++ resolved
@@ -342,13 +342,8 @@
         def extract_frame(frame_info):
             self.fp.seek(frame_info.loc)
             record = self.fp.read(frame_info.length)
-<<<<<<< HEAD
-            img_str = record[:len(record) - frame_info.pad]
-            nparr = np.fromstring(img_str, np.uint8)
-=======
             img_str = record[:len(record)-frame_info.pad]
             nparr = np.frombuffer(img_str, np.uint8)
->>>>>>> 58834822
             img = cv2.imdecode(nparr, cv2.IMREAD_ANYCOLOR)
             if img.ndim > 2:
                 img = cv2.cvtColor(img, cv2.COLOR_BGR2RGB)
